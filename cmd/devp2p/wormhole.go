--- conflicted
+++ resolved
@@ -130,33 +130,19 @@
 }
 
 func newUnhandledWrapper(packetCh chan discover.ReadPacket) *ourPacketConn {
-<<<<<<< HEAD
-	return &ourPacketConn{
-		unhandled: packetCh,
-		inqueue:   make([]byte, 0),
-=======
 	x := sync.Mutex{}
 	cond := sync.NewCond(&x)
 	return &ourPacketConn{
 		unhandled: packetCh,
 		readMu:    &x,
 		flag:      cond,
->>>>>>> 50301fbd
 	}
 }
 
 type ourPacketConn struct {
 	unhandled chan discover.ReadPacket
 	inqueue   []byte
-<<<<<<< HEAD
 	udpOut    net.PacketConn
-}
-
-func (o *ourPacketConn) ReadFrom(p []byte) (n int, addr net.Addr, err error) {
-	v := <-o.unhandled
-	copy(p, v.Data)
-	return len(p), v.Addr, nil
-=======
 	readMu    *sync.Mutex
 	flag      *sync.Cond
 }
@@ -175,7 +161,6 @@
 	o.inqueue = make([]byte, 0)
 	log.Info("Packet conn delivered to reader", "n", n)
 	return n, nil, nil
->>>>>>> 50301fbd
 }
 
 func (o *ourPacketConn) WriteTo(p []byte, addr net.Addr) (n int, err error) {
